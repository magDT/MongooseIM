--- conflicted
+++ resolved
@@ -40,15 +40,10 @@
      {"all",       [],                  "include all drivers"},
      {"mysql",     ["p1_mysql"],        include_driver("mysql")},
      {"odbc",      ["odbc"],            "include standard ODBC driver shipped with Erlang/OTP"},
-     {"pgsql",     ["p1_pgsql"],        include_driver("pgsql")},
+     {"pgsql",     ["p1_pgsql"],           include_driver("pgsql")},
      {"redis",     ["redo"],            include_driver("redis")},
-<<<<<<< HEAD
-     {"riak",      ["riakc"],           include_driver("riak")}].
-=======
-     {"riak",      ["riakc", "riak_pb", "protobuffs"],
-                                        include_driver("riak")},
+     {"riak",      ["riakc"],           include_driver("riak")},
      {"cassandra", ["seestar"],         include_driver("cassandra")}].
->>>>>>> de36dbaf
 
 opts() ->
     [{"prefix",  (#opts{})#opts.prefix,  "Installation PREFIX directory"},
