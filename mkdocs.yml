--- conflicted
+++ resolved
@@ -49,19 +49,6 @@
       - 'Testing MongooseIM': 'developers-guide/Testing-MongooseIM.md'
       - 'REST interface to metrics': 'developers-guide/REST-interface-to-metrics.md'
       - 'Hooks and Handlers': 'developers-guide/Hooks-and-handlers.md'
-<<<<<<< HEAD
-      - 'mod_amp development': 'developers-guide/mod_amp_developers_guide.md'
-=======
       - 'Hooks description': 'developers-guide/hooks_description.md'
       - 'Stanza routing': 'developers-guide/message_routing.md'
-      - 'mod_amp development': 'developers-guide/mod_amp_developers_guide.md'
-
-
-
-
-
-
-
-
-    
->>>>>>> 7ced6dc0
+      - 'mod_amp development': 'developers-guide/mod_amp_developers_guide.md'