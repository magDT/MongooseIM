--- conflicted
+++ resolved
@@ -220,7 +220,6 @@
             ""
     end.
 
-<<<<<<< HEAD
 safe_archive_message(Result, Host, MessID, UserID,
                      LocJID, RemJID, SrcJID, Dir, Packet) ->
     try
@@ -230,13 +229,10 @@
         {error, Reason}
     end.
 
-=======
-
 -spec archive_message(_Result, Host :: ejabberd:server(),
         MessID :: mod_mam:message_id(), UserID :: mod_mam:archive_id(),
         LocJID :: ejabberd:jid(), RemJID :: ejabberd:jid(),
         SrcJID :: ejabberd:jid(), incoming, Packet :: any()) -> ok.
->>>>>>> e1d6b1ab
 archive_message(_Result, Host, MessID, UserID,
                 LocJID=#jid{},
                 RemJID=#jid{lresource=RemLResource},
@@ -304,7 +300,6 @@
                                 "from_jid, message) "
        "VALUES ", tuples(Acc)]).
 
-<<<<<<< HEAD
 safe_lookup_messages({error, Reason}=Result, _Host,
                      _UserID, _UserJID, _RSM, _Borders,
                      _Start, _End, _Now, _WithJID,
@@ -326,40 +321,16 @@
         {error, Reason}
     end.
 
--spec lookup_messages(Result, Host,
-                      UserID, UserJID, RSM, Borders,
-                      Start, End, Now, WithJID,
-                      PageSize, LimitPassed, MaxResultLimit,
-                      IsSimple) -> Result when
-    Host    :: server_host(),
-    UserJID :: #jid{},
-    UserID  :: user_id(),
-    RSM     :: #rsm_in{} | undefined,
-    Borders :: #mam_borders{} | undefined,
-    Start   :: unix_timestamp() | undefined,
-    End     :: unix_timestamp() | undefined,
-    Now     :: unix_timestamp(),
-    PageSize :: non_neg_integer(),
-    WithJID :: #jid{} | undefined,
-    LimitPassed :: boolean(),
-    MaxResultLimit :: non_neg_integer(),
-    IsSimple :: boolean(),
-    Result :: {ok, {TotalCount, Offset, MessageRows}} | {error, 'policy-violation'},
-    TotalCount :: non_neg_integer(),
-    Offset  :: non_neg_integer(),
-    MessageRows :: list(tuple()).
-
-=======
 -spec lookup_messages(Result :: any(), Host :: ejabberd:server(),
         ArchiveID :: mod_mam:archive_id(), ArchiveJID :: ejabberd:jid(),
         RSM :: jlib:rsm_in() | undefined, Borders :: mod_mam:borders() | undefined,
         Start :: mod_mam:unix_timestamp() | undefined,
         End :: mod_mam:unix_timestamp() | undefined, Now :: mod_mam:unix_timestamp(),
-        WithJID :: ejabberd:jid() | undefined, PageSize :: integer(),
-        LimitPassed :: boolean() | opt_count, MaxResultLimit :: integer(),
-        IsSimple :: boolean()) -> {ok, mod_mam:lookup_result()}
-                                | {error, 'policy-violation'}.
->>>>>>> e1d6b1ab
+        WithJID :: ejabberd:jid() | undefined, PageSize :: non_neg_integer(),
+        LimitPassed :: boolean(), MaxResultLimit :: non_neg_integer(),
+        IsSimple :: boolean() | opt_count) ->
+                {ok, mod_mam:lookup_result()}
+                | {error, 'policy-violation'}.
 lookup_messages(_Result, Host, UserID, UserJID = #jid{},
                 #rsm_in{direction = aft, id = ID}, Borders,
                 Start, End, _Now, WithJID,
