--
-- ejabberd, Copyright (C) 2002-2011   ProcessOne
--
-- This program is free software; you can redistribute it and/or
-- modify it under the terms of the GNU General Public License as
-- published by the Free Software Foundation; either version 2 of the
-- License, or (at your option) any later version.
--
-- This program is distributed in the hope that it will be useful,
-- but WITHOUT ANY WARRANTY; without even the implied warranty of
-- MERCHANTABILITY or FITNESS FOR A PARTICULAR PURPOSE.  See the GNU
-- General Public License for more details.
--
-- You should have received a copy of the GNU General Public License
-- along with this program; if not, write to the Free Software
-- Foundation, Inc., 59 Temple Place, Suite 330, Boston, MA
-- 02111-1307 USA
--

-- Needs MySQL (at least 4.0.x) with innodb back-end

CREATE TABLE users (
    username varchar(250) PRIMARY KEY,
    password text NOT NULL,
    created_at timestamp NOT NULL DEFAULT CURRENT_TIMESTAMP
) CHARACTER SET utf8;


CREATE TABLE last (
    username varchar(250) PRIMARY KEY,
    seconds text NOT NULL,
    state text NOT NULl
) CHARACTER SET utf8;


CREATE TABLE rosterusers (
    username varchar(250) NOT NULL,
    jid varchar(250) NOT NULL,
    nick text NOT NULL,
    subscription character(1) NOT NULL,
    ask character(1) NOT NULL,
    askmessage text NOT NULL,
    server character(1) NOT NULL,
    subscribe text NOT NULL,
    type text,
    created_at timestamp NOT NULL DEFAULT CURRENT_TIMESTAMP
) CHARACTER SET utf8;

CREATE UNIQUE INDEX i_rosteru_user_jid ON rosterusers(username(75), jid(75));
CREATE INDEX i_rosteru_username ON rosterusers(username);
CREATE INDEX i_rosteru_jid ON rosterusers(jid);

CREATE TABLE rostergroups (
    username varchar(250) NOT NULL,
    jid varchar(250) NOT NULL,
    grp text NOT NULL
) CHARACTER SET utf8;

CREATE INDEX pk_rosterg_user_jid ON rostergroups(username(75), jid(75));


CREATE TABLE spool (
    username varchar(250) NOT NULL,
    xml text NOT NULL,
    seq BIGINT UNSIGNED NOT NULL AUTO_INCREMENT UNIQUE,
    created_at timestamp NOT NULL DEFAULT CURRENT_TIMESTAMP
) CHARACTER SET utf8;

CREATE INDEX i_despool USING BTREE ON spool(username);


CREATE TABLE vcard (
    username varchar(150),
    server varchar(150),
    vcard mediumtext NOT NULL,
    created_at timestamp NOT NULL DEFAULT CURRENT_TIMESTAMP,
    PRIMARY KEY (username, server)
) CHARACTER SET utf8;


CREATE TABLE vcard_search (
    username varchar(150) NOT NULL,
    lusername varchar(100),
<<<<<<< HEAD
    server varchar(100),
=======
    server varchar(150),
>>>>>>> f9b9debc
    fn text NOT NULL,
    lfn varchar(250) NOT NULL,
    family text NOT NULL,
    lfamily varchar(250) NOT NULL,
    given text NOT NULL,
    lgiven varchar(250) NOT NULL,
    middle text NOT NULL,
    lmiddle varchar(250) NOT NULL,
    nickname text NOT NULL,
    lnickname varchar(250) NOT NULL,
    bday text NOT NULL,
    lbday varchar(250) NOT NULL,
    ctry text NOT NULL,
    lctry varchar(250) NOT NULL,
    locality text NOT NULL,
    llocality varchar(250) NOT NULL,
    email text NOT NULL,
    lemail varchar(250) NOT NULL,
    orgname text NOT NULL,
    lorgname varchar(250) NOT NULL,
    orgunit text NOT NULL,
    lorgunit varchar(250) NOT NULL,
    PRIMARY KEY (lusername, server)
) CHARACTER SET utf8;

CREATE INDEX i_vcard_search_server    ON vcard_search(server);
CREATE INDEX i_vcard_search_lfn       ON vcard_search(lfn);
CREATE INDEX i_vcard_search_lfamily   ON vcard_search(lfamily);
CREATE INDEX i_vcard_search_lgiven    ON vcard_search(lgiven);
CREATE INDEX i_vcard_search_lmiddle   ON vcard_search(lmiddle);
CREATE INDEX i_vcard_search_lnickname ON vcard_search(lnickname);
CREATE INDEX i_vcard_search_lbday     ON vcard_search(lbday);
CREATE INDEX i_vcard_search_lctry     ON vcard_search(lctry);
CREATE INDEX i_vcard_search_llocality ON vcard_search(llocality);
CREATE INDEX i_vcard_search_lemail    ON vcard_search(lemail);
CREATE INDEX i_vcard_search_lorgname  ON vcard_search(lorgname);
CREATE INDEX i_vcard_search_lorgunit  ON vcard_search(lorgunit);

CREATE TABLE privacy_default_list (
    username varchar(250) PRIMARY KEY,
    name varchar(250) NOT NULL
) CHARACTER SET utf8;

CREATE TABLE privacy_list (
    username varchar(250) NOT NULL,
    name varchar(250) NOT NULL,
    id BIGINT UNSIGNED NOT NULL AUTO_INCREMENT UNIQUE,
    created_at timestamp NOT NULL DEFAULT CURRENT_TIMESTAMP
) CHARACTER SET utf8;

CREATE INDEX i_privacy_list_username  USING BTREE ON privacy_list(username);
CREATE UNIQUE INDEX i_privacy_list_username_name USING BTREE ON privacy_list (username(75), name(75));

CREATE TABLE privacy_list_data (
    id bigint,
    t character(1) NOT NULL,
    value text NOT NULL,
    action character(1) NOT NULL,
    ord bigint NOT NULL,
    match_all boolean NOT NULL,
    match_iq boolean NOT NULL,
    match_message boolean NOT NULL,
    match_presence_in boolean NOT NULL,
    match_presence_out boolean NOT NULL
) CHARACTER SET utf8;

CREATE TABLE private_storage (
    username varchar(250) NOT NULL,
    namespace varchar(250) NOT NULL,
    data text NOT NULL,
    created_at timestamp NOT NULL DEFAULT CURRENT_TIMESTAMP
) CHARACTER SET utf8;

CREATE INDEX i_private_storage_username USING BTREE ON private_storage(username);
CREATE UNIQUE INDEX i_private_storage_username_namespace USING BTREE ON private_storage(username(75), namespace(75));

-- Not tested in mysql
CREATE TABLE roster_version (
    username varchar(250) PRIMARY KEY,
    version text NOT NULL
) CHARACTER SET utf8;

-- To update from 1.x:
-- ALTER TABLE rosterusers ADD COLUMN askmessage text AFTER ask;
-- UPDATE rosterusers SET askmessage = '';
-- ALTER TABLE rosterusers ALTER COLUMN askmessage SET NOT NULL;

CREATE TABLE pubsub_node (
  host text,
  node text,
  parent text,
  type text,
  nodeid bigint auto_increment primary key
) CHARACTER SET utf8;
CREATE INDEX i_pubsub_node_parent ON pubsub_node(parent(120));
CREATE UNIQUE INDEX i_pubsub_node_tuple ON pubsub_node(host(20), node(120));

CREATE TABLE pubsub_node_option (
  nodeid bigint,
  name text,
  val text
) CHARACTER SET utf8;
CREATE INDEX i_pubsub_node_option_nodeid ON pubsub_node_option(nodeid);
ALTER TABLE `pubsub_node_option` ADD FOREIGN KEY (`nodeid`) REFERENCES `pubsub_node` (`nodeid`) ON DELETE CASCADE;

CREATE TABLE pubsub_node_owner (
  nodeid bigint,
  owner text
) CHARACTER SET utf8;
CREATE INDEX i_pubsub_node_owner_nodeid ON pubsub_node_owner(nodeid);
ALTER TABLE `pubsub_node_owner` ADD FOREIGN KEY (`nodeid`) REFERENCES `pubsub_node` (`nodeid`) ON DELETE CASCADE;

CREATE TABLE pubsub_state (
  nodeid bigint,
  jid text,
  affiliation character(1),
  subscriptions text,
  stateid bigint auto_increment primary key
) CHARACTER SET utf8;
CREATE INDEX i_pubsub_state_jid ON pubsub_state(jid(60));
CREATE UNIQUE INDEX i_pubsub_state_tuple ON pubsub_state(nodeid, jid(60));
ALTER TABLE `pubsub_state` ADD FOREIGN KEY (`nodeid`) REFERENCES `pubsub_node` (`nodeid`) ON DELETE CASCADE;

CREATE TABLE pubsub_item (
  nodeid bigint,
  itemid text,
  publisher text,
  creation text,
  modification text,
  payload text
) CHARACTER SET utf8;
CREATE INDEX i_pubsub_item_itemid ON pubsub_item(itemid(36));
CREATE UNIQUE INDEX i_pubsub_item_tuple ON pubsub_item(nodeid, itemid(36));
ALTER TABLE `pubsub_item` ADD FOREIGN KEY (`nodeid`) REFERENCES `pubsub_node` (`nodeid`) ON DELETE CASCADE;

CREATE TABLE pubsub_subscription_opt (
  subid text,
  opt_name varchar(32),
  opt_value text
);
CREATE UNIQUE INDEX i_pubsub_subscription_opt ON pubsub_subscription_opt(subid(32), opt_name(32));

CREATE TABLE mam_message(
  -- Message UID (64 bits)
  -- A server-assigned UID that MUST be unique within the archive.
  id BIGINT UNSIGNED NOT NULL,
  user_id INT UNSIGNED NOT NULL,
  -- FromJID used to form a message without looking into stanza.
  -- This value will be send to the client "as is".
  from_jid varchar(250) CHARACTER SET binary NOT NULL,
  -- The remote JID that the stanza is to (for an outgoing message) or from (for an incoming message).
  -- This field is for sorting and filtering.
  remote_bare_jid varchar(250) CHARACTER SET binary NOT NULL,
  remote_resource varchar(250) CHARACTER SET binary NOT NULL,
  -- I - incoming, remote_jid is a value from From.
  -- O - outgoing, remote_jid is a value from To.
  -- Has no meaning for MUC-rooms.
  direction ENUM('I','O') NOT NULL,
  -- Term-encoded message packet
  message blob NOT NULL,
  PRIMARY KEY (user_id, id),
  INDEX i_mam_message_rem USING BTREE (user_id, remote_bare_jid, id),
  INDEX i_mam_message_uid USING BTREE (user_id, id)
)  ENGINE=InnoDB
   PARTITION BY HASH(user_id)
   PARTITIONS 32;
-- Partition is selected based on MOD(user_id, 32)
-- See for more information
-- http://dev.mysql.com/doc/refman/5.1/en/partitioning-hash.html

CREATE TABLE mam_config(
  user_id INT UNSIGNED NOT NULL,
  -- If empty, than it is a default behaviour.
  remote_jid varchar(250) CHARACTER SET binary NOT NULL,
  -- A - always archive;
  -- N - never archive;
  -- R - roster (only for remote_jid == "")
  behaviour ENUM('A', 'N', 'R') NOT NULL
);
CREATE INDEX i_mam_config USING HASH ON mam_config(user_id, remote_jid);

CREATE TABLE mam_user(
  id INT UNSIGNED NOT NULL AUTO_INCREMENT,
  user_name varchar(250) CHARACTER SET binary NOT NULL,
  PRIMARY KEY(id) USING HASH
);
CREATE INDEX i_mam_user_name USING HASH ON mam_user(user_name);


CREATE TABLE mam_muc_message(
  -- Message UID
  -- A server-assigned UID that MUST be unique within the archive.
  id BIGINT UNSIGNED NOT NULL PRIMARY KEY,
  room_id INT UNSIGNED NOT NULL,
  -- A nick of the message's originator
  nick_name varchar(250) NOT NULL,
  -- Term-encoded message packet
  message blob NOT NULL
);
CREATE INDEX i_mam_muc_message_room_name_added_at USING BTREE ON mam_muc_message(room_id, id);


CREATE TABLE offline_message(
  id BIGINT UNSIGNED        NOT NULL AUTO_INCREMENT PRIMARY KEY,
  timestamp BIGINT UNSIGNED NOT NULL,
  expire    BIGINT UNSIGNED,
  server    varchar(250)    NOT NULL,
  username  varchar(250)    NOT NULL,
  from_jid  varchar(250)    NOT NULL,
  packet    blob            NOT NULL
);
CREATE INDEX i_offline_message USING BTREE ON offline_message(server, username, id);<|MERGE_RESOLUTION|>--- conflicted
+++ resolved
@@ -81,11 +81,7 @@
 CREATE TABLE vcard_search (
     username varchar(150) NOT NULL,
     lusername varchar(100),
-<<<<<<< HEAD
-    server varchar(100),
-=======
     server varchar(150),
->>>>>>> f9b9debc
     fn text NOT NULL,
     lfn varchar(250) NOT NULL,
     family text NOT NULL,
